pub mod composable_core;
pub use composable_core::*;

pub mod composable_core_test;
pub use composable_core_test::*;

pub mod dispatch;
pub use dispatch::*;

pub mod response_builder;
pub use response_builder::*;

pub mod crypto;
pub use crypto::*;

pub mod decimal;
pub use decimal::*;

pub mod uint256;
pub use uint256::*;

#[cfg(feature="scrt")] pub use scrt::*;
#[cfg(feature="scrt")] pub mod scrt {

    pub use cosmwasm_std::*;

    #[cfg(test)]
    pub use cosmwasm_std::testing::*;

    pub use cosmwasm_storage::*;

    pub use cosmwasm_schema::*;

    pub use snafu;

    pub use schemars;

    pub use secret_toolkit;

    pub const BLOCK_SIZE: usize = 256;

    pub fn to_cosmos_msg (
        contract_addr:      HumanAddr,
        callback_code_hash: String,
        msg:                &impl serde::Serialize,
    ) -> StdResult<CosmosMsg> {
        let mut msg = to_binary(msg)?;
        space_pad(&mut msg.0, BLOCK_SIZE);
        let send = Vec::new();
        Ok(WasmMsg::Execute { msg, contract_addr, callback_code_hash, send }.into())
    }

    /// Take a Vec<u8> and pad it up to a multiple of `block_size`,
    /// using spaces at the end.
    pub fn space_pad (
        message:    &mut Vec<u8>,
        block_size: usize
    ) -> &mut Vec<u8> {
        let len     = message.len();
        let surplus = len % block_size;
        if surplus == 0 { return message; }
        let missing = block_size - surplus;
        message.reserve(missing);
        message.extend(std::iter::repeat(b' ').take(missing));
        message
    }

}

#[cfg(feature="scrt-addr")]       pub mod scrt_addr;
#[cfg(feature="scrt-addr")]       pub use scrt_addr::*;

#[cfg(feature="scrt-admin")]      mod composable_admin;
#[cfg(feature="scrt-admin")]      pub use composable_admin::admin;
#[cfg(feature="scrt-admin")]      pub use composable_admin::multi_admin as multi;
#[cfg(feature="scrt-admin")]      pub use require_admin;

#[cfg(feature="scrt-contract")]   mod declare_contract;
#[cfg(feature="scrt-contract")]   pub use declare_contract::*;

#[cfg(feature="scrt-icc")]        pub mod scrt_callback;
#[cfg(feature="scrt-icc")]        pub use scrt_callback::*;

#[cfg(feature="scrt-icc")]        pub mod scrt_link;
#[cfg(feature="scrt-icc")]        pub use scrt_link::*;

#[cfg(feature="scrt-snip20-api")] pub mod scrt_snip20_api;
#[cfg(feature="scrt-snip20-api")] pub use scrt_snip20_api::*;

#[cfg(feature="scrt-storage")]    pub mod scrt_storage;
#[cfg(feature="scrt-storage")]    pub mod scrt_storage_traits;
#[cfg(feature="scrt-storage")]    pub mod scrt_storage_traits2;
#[cfg(feature="scrt-storage")]    pub use scrt_storage::*;

#[cfg(feature="scrt-vk")]         pub mod scrt_vk;
#[cfg(feature="scrt-vk")]         pub use scrt_vk::*;
<<<<<<< HEAD

#[cfg(feature="scrt-vk")]         pub mod scrt_vk_auth;
//#[cfg(feature="scrt-vk")]         pub use scrt_vk_auth::*;
// pollutes namespace with generated HandleMsg/QueryMsg enums

// also pollutes namespace but can't be disabled due to the macro contained within
// (or can it?)
#[cfg(feature="scrt-migrate")]    pub mod scrt_migrate;
#[cfg(feature="scrt-migrate")]    pub use scrt_migrate::*;


=======
#[cfg(feature="scrt-vk")]         pub use scrt_vk_auth::*;
#[cfg(feature="scrt-permit")]     pub mod scrt_permit;
>>>>>>> a2049893
#[cfg(feature="derive")]          pub use derive_contract;

#[cfg(feature="terra")] mod terra; 
#[cfg(feature="terra")] pub use terra::*;<|MERGE_RESOLUTION|>--- conflicted
+++ resolved
@@ -18,6 +18,9 @@
 
 pub mod uint256;
 pub use uint256::*;
+
+#[cfg(feature="derive")]
+pub use derive_contract;
 
 #[cfg(feature="scrt")] pub use scrt::*;
 #[cfg(feature="scrt")] pub mod scrt {
@@ -94,9 +97,9 @@
 
 #[cfg(feature="scrt-vk")]         pub mod scrt_vk;
 #[cfg(feature="scrt-vk")]         pub use scrt_vk::*;
-<<<<<<< HEAD
 
 #[cfg(feature="scrt-vk")]         pub mod scrt_vk_auth;
+#[cfg(feature="scrt-permit")]     pub mod scrt_permit;
 //#[cfg(feature="scrt-vk")]         pub use scrt_vk_auth::*;
 // pollutes namespace with generated HandleMsg/QueryMsg enums
 
@@ -105,12 +108,5 @@
 #[cfg(feature="scrt-migrate")]    pub mod scrt_migrate;
 #[cfg(feature="scrt-migrate")]    pub use scrt_migrate::*;
 
-
-=======
-#[cfg(feature="scrt-vk")]         pub use scrt_vk_auth::*;
-#[cfg(feature="scrt-permit")]     pub mod scrt_permit;
->>>>>>> a2049893
-#[cfg(feature="derive")]          pub use derive_contract;
-
 #[cfg(feature="terra")] mod terra; 
 #[cfg(feature="terra")] pub use terra::*;