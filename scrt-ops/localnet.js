import Docker from 'dockerode'
import {
  resolve, dirname, fileURLToPath,
  mkdir, existsSync, touch, rimraf,
  readFile, writeFile, readFileSync, unlinkSync,
  loadJSON, bold, Console
} from '@fadroma/utilities'
import { waitPort, freePort, pull, waitUntilLogsSay } from './net.js'

export const defaultStateBase = resolve(process.cwd(), 'artifacts')

const { warn, log, info, debug, error } = Console(import.meta.url)
const __dirname = dirname(fileURLToPath(import.meta.url))

/** @class
 * Run a pausable Secret Network localnet in a Docker container and manage its lifecycle.
 * State is stored as a pile of files in directories.
 */
export default class SecretNetworkNode {

  constructor (options = {}) {
    const {
      docker          = new Docker({ socketPath: '/var/run/docker.sock' }),
      chainId         = 'enigma-pub-testnet-3',
      state           = resolve(defaultStateBase, chainId),
      genesisAccounts = ['ADMIN', 'ALICE', 'BOB', 'MALLORY'],
      image           = "enigmampc/secret-network-sw-dev",
    } = options

    Object.assign(this, {
      state,
      docker,
      chainId,
      genesisAccounts,
<<<<<<< HEAD
      image,
=======
      image: Promise.resolve(image).catch(e=>error('failed to pull image', e))
>>>>>>> 2b461336
    })

    if (existsSync(this.state) && existsSync(this.nodeStateFile)) {
      try {
        this.load()
      } catch (e) {
        warn(e)
        unlinkSync(this.nodeStateFile)
      }
    }
  }

  load () {
    const data = JSON.parse(readFileSync(this.nodeStateFile, 'utf8'))
    return data
  }

  async save () {
    await writeFile(this.nodeStateFile, JSON.stringify({
      containerId: this.container.id,
      chainId:     this.chainId,
      port:        this.port,
    }, null, 2), 'utf8')
  }

  /** Outside environment needs to be returned to a pristine state via Docker.
   *  (Otherwise, root-owned dotdirs leak and have to be manually removed with sudo.)
   */
  async erase () {
    try {
      // try without root first
      if (existsSync(this.state)) {
        info(`⏳ erasing ${bold(this.state)}`)
        await rimraf(this.state)
      } else {
        info(`${bold(this.state)} does not exist`)
      }
    } catch (e) {
      if (e.code !== 'EACCES') {
        warn(`failed to delete ${bold(this.state)}, because:`)
        warn(e)
      }
      warn(`⏳ running cleanup container`)
      const container = await this.docker.createContainer(await this.cleanupContainerOptions)
      await container.start()
      info('⏳ waiting for erase to finish')
      await container.wait()
      info(`erased ${bold(this.state)}`)
    }
  }

  // pile of files:

  get initScript () {
    return resolve(__dirname, 'init.sh')
  }

  get nodeStateFile () {
    return resolve(this.state, 'node.json')
  }

  get keysStateDir () {
    return resolve(this.state, 'wallets')
  }

  get daemonStateDir () {
    return resolve(this.state, '.secretd')
  }

  get cliStateDir () {
    return resolve(this.state, '.secretcli')
  }

  get sgxStateDir () {
    return resolve(this.state, '.sgx-secrets')
  }

  get stateDirs () {
    return [this.keysStateDir, this.daemonStateDir, this.cliStateDir, this.sgxStateDir]
  }

  get binds () {
    return [
      `${this.initScript}:/init.sh:ro`,
      `${this.keysStateDir}:/shared-keys:rw`,
      `${this.daemonStateDir}:/root/.secretd:rw`,
      `${this.cliStateDir}:/root/.secretcli:rw`,
      `${this.sgxStateDir}:/root/.sgx-secrets:rw`
    ]
  }

  get env () {
    return [
      `Port=${this.port}`,
      `ChainID=${this.chainId}`,
      `GenesisAccounts=${this.genesisAccounts.join(' ')}`
    ]
  }

  /** What Dockerode (https://www.npmjs.com/package/dockerode) passes to the Docker API
   *  in order to launch a localnet container.
   */
  get spawnContainerOptions () {
    return pull(this.image, this.docker).then(Image=>({
      Image,
      name: `${this.chainId}-${this.port}`,
      Hostname:     this.chainId,
      Domainname:   this.chainId,
      Entrypoint:   [ '/bin/bash' ],
      Cmd:          [ '/init.sh' ],
      Tty:          true,
      AttachStdin:  true,
      AttachStdout: true,
      AttachStderr: true,
      Env: this.env,
      ExposedPorts: {
        [`${this.port}/tcp`]: {}
      },
      AutoRemove: true,
      HostConfig: {
        NetworkMode: 'bridge',
        Binds: this.binds,
        PortBindings: {
          [`${this.port}/tcp`]: [{HostPort: `${this.port}`}],
        },
      },
    }))
  }

  async respawn () {
    debug(`⏳ respawning localnet at ${bold(this.nodeStateFile)}...`)

    if (!existsSync(this.nodeStateFile)) {
      debug(`✋ no localnet found at ${bold(this.nodeStateFile)}`)
      return this.spawn()
    }

    let restored
    try {
      restored = await this.load()
    } catch (e) {
      warn(e)
      warn(`✋ reading ${bold(this.nodeStateFile)} failed`)
      return this.spawn(options)
    }

    const { containerId, port } = restored
    let container, Running
    try {
      container = docker.getContainer(containerId)
      ;({State:{Running}} = await container.inspect())
    } catch (e) {
      warn(`✋ getting container ${bold(containerId)} failed, trying to spawn a new node...`)
      info(`⏳ cleaning up outdated state`)
      await this.erase()
      return this.spawn()
    }

    if (!Running) await container.start({})
    process.on('beforeExit', async ()=>{
      const {State:{Running}} = await container.inspect()
      if (Running) {
        debug(`killing ${bold(container.id)}`)
        await container.kill()
        debug(`killed ${bold(container.id)}`)
        process.exit()
      }
    })
  }

  async spawn () {
    debug(`⏳ spawning new localnet at ${bold(this.nodeStateFile)}...`)

    mkdir(this.state)
    touch(this.nodeStateFile)
    for (const dir of this.stateDirs) {
      mkdir(dir)
    }
    Object.assign(this, {
      protocol: 'http',
      host:     'localhost',
      port:     await freePort(),
    })
    this.container = await this.docker.createContainer(
      await this.spawnContainerOptions
    )
    const { id: containerId, Warnings: w } = this.container
    if (w) console.warn(w)
    await this.container.start()
    await this.save()

    // wait for logs to confirm that the genesis is done
    await waitUntilLogsSay(this.container, 'GENESIS COMPLETE')


    // wait for port to be open
    await waitPort({
      host: this.host,
      port: this.port
    })
  }

  /**Return one of the genesis accounts stored when creating the node.
   * @param {string} name - the name of the account.
   */
  genesisAccount = name =>
    loadJSON(resolve(this.keysStateDir, `${name}.json`))

  async suspend () {
    if (this.container) {
      await this.container.kill()
    } else {
      try {
        info(`seeing if any container needs to be killed`)
        const { containerId } = await load()
        info(`to kill container ${bold(containerId)}`)
        const container = await docker.getContainer(containerId)
        info(`killing container ${bold(containerId)}`)
        await container.kill()
        info(`killed container ${bold(containerId)}`)
      } catch (e) {
        info("didn't kill any container")
      }
    }
  }

  async terminate () {
    await this.suspend()
    await this.erase()
  }

  /** What Dockerode (https://www.npmjs.com/package/dockerode) passes to the Docker API
   *  in order to launch a cleanup container.
   */
  get cleanupContainerOptions () {
    const Cmd = [
      '-rvf',
      '/state',
    ]
    return pull(this.image, this.docker).then(Image=>({
      Image,
      Entrypoint: [ '/bin/rm' ],
      Cmd,
      Tty:          true,
      AttachStdin:  true,
      AttachStdout: true,
      AttachStderr: true,
      HostConfig: {
        NetworkMode: 'host',
        Binds: [`${this.state}:/state:rw`]
      },
    }))
  }

}

function pick (obj, ...keys) {
  return Object.keys(obj).filter(key=>keys.indexOf(key)>-1).reduce((obj2,key)=>{
    obj2[key] = obj[key]
    return obj2
  }, {})
}

function required (label) {
  return () => { throw new Error(`required: ${label}`) }
}<|MERGE_RESOLUTION|>--- conflicted
+++ resolved
@@ -32,11 +32,7 @@
       docker,
       chainId,
       genesisAccounts,
-<<<<<<< HEAD
       image,
-=======
-      image: Promise.resolve(image).catch(e=>error('failed to pull image', e))
->>>>>>> 2b461336
     })
 
     if (existsSync(this.state) && existsSync(this.nodeStateFile)) {
